# src/domain/services/orders/order_service.py
import logging
from typing import Optional, List
from domain.entities.order import Order, OrderExecutionResult
from domain.factories.order_factory import OrderFactory
from infrastructure.repositories.orders_repository import OrdersRepository
from infrastructure.connectors.exchange_connector import CcxtExchangeConnector
import ccxt

logger = logging.getLogger(__name__)

class OrderService:
    def __init__(self, orders_repo: OrdersRepository, order_factory: OrderFactory, exchange_connector: CcxtExchangeConnector):
        self.orders_repo = orders_repo
        self.order_factory = order_factory
        self.exchange_connector = exchange_connector

    async def create_and_place_buy_order(self, symbol: str, amount: float, price: float, deal_id: int, order_type: str = "LIMIT") -> OrderExecutionResult:
        order = self.order_factory.create_buy_order(symbol, amount, price, deal_id, order_type)
        return await self._execute_order_on_exchange(order)

    async def create_local_sell_order(self, symbol: str, amount: float, price: float, deal_id: int, order_type: str = "LIMIT") -> OrderExecutionResult:
        order = self.order_factory.create_sell_order(symbol, amount, price, deal_id, order_type)
        order.status = Order.STATUS_PENDING
        self.orders_repo.save(order)
        return OrderExecutionResult(success=True, order=order)

    async def place_existing_order(self, order: Order) -> OrderExecutionResult:
        return await self._execute_order_on_exchange(order)

    async def _execute_order_on_exchange(self, order: Order) -> OrderExecutionResult:
        try:
            placed_order = await self.exchange_connector.create_order(order.symbol, order.side, order.order_type, order.amount, order.price)
            if isinstance(placed_order, Order):
                order.update_from_order(placed_order)
            else:
                order.update_from_exchange(placed_order)
            self.orders_repo.save(order)
            return OrderExecutionResult(success=True, order=order)
        except Exception as e:
            order.status = Order.STATUS_FAILED
            order.error_message = str(e)
            self.orders_repo.save(order)
            return OrderExecutionResult(success=False, order=order, error_message=str(e))

    async def get_order_status(self, order: Order) -> Order:
        if not order.exchange_id: return order
        try:
            exchange_order = await self.exchange_connector.fetch_order(order.exchange_id, order.symbol)
            if isinstance(exchange_order, Order):
                order.update_from_order(exchange_order)
            else:
                order.update_from_exchange(exchange_order)
            self.orders_repo.save(order)
        except Exception as e:
            logger.error(f"Error checking order status for {order.order_id}: {e}")
        return order

    async def cancel_order(self, order: Order) -> bool:
        if not order.exchange_id: return False
        try:
            cancelled_order = await self.exchange_connector.cancel_order(order.exchange_id, order.symbol)
            if isinstance(cancelled_order, Order):
                order.update_from_order(cancelled_order)
            else:
                order.update_from_exchange(cancelled_order)
            self.orders_repo.save(order)
            return True
        except Exception as e:
            logger.error(f"Failed to cancel order {order.order_id}: {e}")
            return False

    def get_open_orders(self) -> List[Order]: return self.orders_repo.get_open_orders()
<<<<<<< HEAD
    def get_order_by_id(self, order_id: int) -> Optional[Order]: return self.orders_repo.get_by_id(order_id)
    
    def get_statistics(self) -> dict:
        """Получение статистики сервиса ордеров"""
        all_orders = self.orders_repo.get_all()
        open_orders = self.get_open_orders()
        
        return {
            'total_orders': len(all_orders),
            'open_orders': len(open_orders),
            'completed_orders': len([o for o in all_orders if o.status == 'FILLED']),
            'cancelled_orders': len([o for o in all_orders if o.status == 'CANCELLED']),
            'failed_orders': len([o for o in all_orders if o.status == 'FAILED'])
        }
=======
    def get_order_by_id(self, order_id: int) -> Optional[Order]: return self.orders_repo.get_by_id(order_id)
>>>>>>> c2c928c4
<|MERGE_RESOLUTION|>--- conflicted
+++ resolved
@@ -71,14 +71,13 @@
             return False
 
     def get_open_orders(self) -> List[Order]: return self.orders_repo.get_open_orders()
-<<<<<<< HEAD
     def get_order_by_id(self, order_id: int) -> Optional[Order]: return self.orders_repo.get_by_id(order_id)
-    
+
     def get_statistics(self) -> dict:
         """Получение статистики сервиса ордеров"""
         all_orders = self.orders_repo.get_all()
         open_orders = self.get_open_orders()
-        
+
         return {
             'total_orders': len(all_orders),
             'open_orders': len(open_orders),
@@ -86,6 +85,6 @@
             'cancelled_orders': len([o for o in all_orders if o.status == 'CANCELLED']),
             'failed_orders': len([o for o in all_orders if o.status == 'FAILED'])
         }
-=======
-    def get_order_by_id(self, order_id: int) -> Optional[Order]: return self.orders_repo.get_by_id(order_id)
->>>>>>> c2c928c4
+
+    def get_open_orders(self) -> List[Order]: return self.orders_repo.get_open_orders()
+    def get_order_by_id(self, order_id: int) -> Optional[Order]: return self.orders_repo.get_by_id(order_id)