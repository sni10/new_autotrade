<<<<<<< HEAD
# main.py.new - ИНТЕГРАЦИЯ Issue #7 OrderExecutionService + BuyOrderMonitor
import asyncio
import sys
import os
import logging
from datetime import datetime
import pytz
import requests
try:
    import win32api
except ImportError:
    win32api = None
import time
from dotenv import load_dotenv

# Загружаем переменные окружения из .env файла
load_dotenv()

# Добавляем src в sys.path
sys.path.insert(0, os.path.join(os.path.dirname(os.path.abspath(__file__)), 'src'))

# 🆕 НОВЫЕ ИМПОРТЫ для Issue #7
from domain.entities.currency_pair import CurrencyPair
from domain.services.deals.deal_service import DealService

# 🚀 ОБНОВЛЕННЫЕ СЕРВИСЫ
from domain.services.orders.order_service import OrderService  # Используем .new версию
from domain.services.orders.order_execution_service import OrderExecutionService  # НОВЫЙ главный сервис
from domain.services.orders.buy_order_monitor import BuyOrderMonitor  # 🆕 МОНИТОРИНГ ТУХЛЯКОВ
from domain.factories.order_factory import OrderFactory  # Используем .new версию
from domain.services.market_data.orderbook_analyzer import OrderBookAnalyzer  # 🆕 АНАЛИЗ СТАКАНА

# 🚀 ОБНОВЛЕННЫЕ РЕПОЗИТОРИИ
from infrastructure.repositories.deals_repository import InMemoryDealsRepository
from infrastructure.repositories.orders_repository import InMemoryOrdersRepository  # Используем .new версию

# 🚀 ОБНОВЛЕННЫЕ КОННЕКТОРЫ
from infrastructure.connectors.pro_exchange_connector import CcxtProMarketDataConnector
from infrastructure.connectors.exchange_connector import CcxtExchangeConnector  # Используем .new версию
from config.config_loader import load_config

# Use-case запуска торговли
from application.use_cases.run_realtime_trading import run_realtime_trading

# Настройка логирования
logging.basicConfig(
    level=logging.INFO,
    format='%(asctime)s - %(name)s - %(levelname)s - %(message)s'
)
logger = logging.getLogger(__name__)

if sys.platform == "win32":
    # Для Windows-асинхронного цикла
    asyncio.set_event_loop_policy(asyncio.WindowsSelectorEventLoopPolicy())


def time_sync():
    """Синхронизация времени с серверами Binance"""
    try:
        response = requests.get('https://api.binance.com/api/v3/time')
        server_time = response.json()['serverTime']

        current_time = datetime.fromtimestamp(server_time / 1000)
        tz = pytz.timezone('Europe/Kiev')
        current_time = tz.localize(current_time)

        # Convert to UTC
        utc_dt = current_time.astimezone(pytz.utc)

        # Use the UTC datetime to set the system time
        win32api.SetSystemTime(
            utc_dt.year,
            utc_dt.month,
            utc_dt.weekday(),
            utc_dt.day,
            utc_dt.hour,
            utc_dt.minute,
            utc_dt.second,
            utc_dt.microsecond // 1000
        )
        logger.info("⏰ Time synchronized with Binance servers")

    except Exception as e:
        logger.warning(f"⚠️ Failed to sync time: {e}")


async def main():
    """
    🚀 ГЛАВНАЯ функция с интеграцией OrderExecutionService (Issue #7) + BuyOrderMonitor
    """

    # Синхронизация времени
    time_sync()

    # Настройки торговой пары из конфигурации
    config = load_config()
    pair_cfg = config.get("currency_pair", {})
    base_currency = pair_cfg.get("base_currency", "ETH")
    quote_currency = pair_cfg.get("quote_currency", "USDT")
    symbol_ccxt = f"{base_currency}{quote_currency}"
    symbol_display = f"{base_currency}/{quote_currency}"

    logger.info("🚀 ЗАПУСК AutoTrade v2.2.0+ с OrderExecutionService + BuyOrderMonitor")
    logger.info(f"   💱 Валютная пара: {symbol_display} ({symbol_ccxt})")
    logger.info(f"   📊 Issue #7: Реальная торговля ВКЛЮЧЕНА")
    logger.info(f"   🕒 BuyOrderMonitor: Проверка протухших BUY ордеров ВКЛЮЧЕНА")
    logger.info("="*60)

    # Инициализация переменных для finally блока
    buy_order_monitor = None

    try:
        # 1. 🏗️ СОЗДАНИЕ ВАЛЮТНОЙ ПАРЫ
        currency_pair = CurrencyPair(
            base_currency=base_currency,
            quote_currency=quote_currency,
            symbol=symbol_ccxt,
            order_life_time=pair_cfg.get("order_life_time", 1),
            deal_quota=pair_cfg.get("deal_quota", 15.0),
            profit_markup=pair_cfg.get("profit_markup", 1.5),
            deal_count=pair_cfg.get("deal_count", 3),
        )
        logger.info(f"✅ Валютная пара создана: {currency_pair.symbol}")
        
        # 🆕 OrderBook Analyzer
        orderbook_config = {
            'min_volume_threshold': 1000,
            'big_wall_threshold': 5000,
            'max_spread_percent': 0.5,
            'min_liquidity_depth': 10,
            'typical_order_size': 10
        }
        orderbook_analyzer = OrderBookAnalyzer(orderbook_config)
        logger.info("✅ OrderBookAnalyzer создан")

        # 2. 🚀 СОЗДАНИЕ КОННЕКТОРОВ (Production + Sandbox)
        logger.info("🔗 Инициализация коннекторов...")

        # Production коннектор для live данных (тикеры, стаканы)
        pro_exchange_connector_prod = CcxtExchangeConnector(
            exchange_name="binance",
            use_sandbox=False
        )

        # Sandbox коннектор для торговых операций (ордера, балансы)
        pro_exchange_connector_sandbox = CcxtExchangeConnector(
            exchange_name="binance",
            use_sandbox=True
        )

        logger.info("✅ Коннекторы инициализированы")
        logger.info(f"   📡 Production connector: ✅ (live data)")
        logger.info(f"   🧪 Sandbox connector: ✅ (trading operations)")
        logger.info(f"   🚀 Enhanced connector: ✅ (real API calls)")

        # 3. 💾 СОЗДАНИЕ РЕПОЗИТОРИЕВ (Enhanced версии)
        logger.info("💾 Инициализация репозиториев...")

        deals_repo = InMemoryDealsRepository()

        # 🆕 ENHANCED Orders Repository с индексами и поиском
        orders_repo = InMemoryOrdersRepository(max_orders=50000)

        logger.info("✅ Репозитории созданы")
        logger.info(f"   📋 Deals repository: InMemory")
        logger.info(f"   📦 Orders repository: Enhanced InMemory (max: 50K)")

        # 4. 🏭 СОЗДАНИЕ ФАБРИК (Enhanced версии)
        logger.info("🏭 Инициализация фабрик...")

        # 🆕 ENHANCED Order Factory с валидацией
        order_factory = OrderFactory()

        # Загружаем exchange info для фабрики
        try:

            symbol_info = await pro_exchange_connector_prod.get_symbol_info(symbol_ccxt)
            order_factory.update_exchange_info(symbol_ccxt, symbol_info)
            logger.info(f"✅ Exchange info загружена для {symbol_ccxt}")
        except Exception as e:
            logger.warning(f"⚠️ Failed to load exchange info: {e}")

        # Deal Factory (остается старой)
        from domain.factories.deal_factory import DealFactory
        deal_factory = DealFactory(order_factory)

        logger.info("✅ Фабрики созданы")
        logger.info(f"   🏭 Order Factory: Enhanced с валидацией")
        logger.info(f"   🏭 Deal Factory: Standard")

        # 5. 🎛️ СОЗДАНИЕ СЕРВИСОВ (Issue #7)
        logger.info("🎛️ Создание торговых сервисов...")

        # 🚀 ENHANCED Order Service с реальным API
        order_service = OrderService(
            orders_repo=orders_repo,
            order_factory=order_factory,
            exchange_connector=pro_exchange_connector_sandbox  # Подключаем реальный API
        )

        # Deal Service (остается старым)
        deal_service = DealService(deals_repo, order_service, deal_factory, pro_exchange_connector_sandbox)

        # 🆕 ГЛАВНЫЙ OrderExecutionService (Issue #7)
        order_execution_service = OrderExecutionService(
            order_service=order_service,
            deal_service=deal_service,
            exchange_connector=pro_exchange_connector_sandbox
        )

        # 🕒 НОВЫЙ BuyOrderMonitor (мониторинг тухляков)
        buy_order_monitor = BuyOrderMonitor(
            order_service=order_service,
            deal_service=deal_service,
            exchange_connector=pro_exchange_connector_sandbox,
            max_age_minutes=15.0,           # 15 минут максимум
            max_price_deviation_percent=3.0, # 3% отклонение цены
            check_interval_seconds=60       # Проверка каждую минуту
        )

        logger.info("✅ Торговые сервисы созданы")
        logger.info(f"   🎛️ OrderService: Enhanced с реальным API")
        logger.info(f"   💼 DealService: Standard")
        logger.info(f"   🚀 OrderExecutionService: НОВЫЙ главный сервис")
        logger.info(f"   🕒 BuyOrderMonitor: Мониторинг протухших BUY ордеров")

        # 6. 🧪 ТЕСТ ПОДКЛЮЧЕНИЯ К БИРЖЕ
        logger.info("🧪 Тестирование подключения к бирже...")

        connection_test = await pro_exchange_connector_sandbox.test_connection()
        if connection_test:
            logger.info("✅ Подключение к бирже успешно")

            # Показываем баланс
            try:
                balance = await pro_exchange_connector_sandbox.fetch_balance()
                usdt_balance = balance.get('USDT', {}).get('free', 0.0)
                logger.info(f"💰 Доступный баланс: {usdt_balance:.4f} USDT")
            except Exception as e:
                logger.warning(f"⚠️ Failed to fetch balance: {e}")
        else:
            logger.error("❌ Подключение к бирже неудачно")
            logger.error("❌ Завершение работы...")
            return

        # 7. ⚙️ OrderExecutionService готов
        logger.info("⚙️ OrderExecutionService готов к работе")

        # 8. 🕒 ЗАПУСК МОНИТОРИНГА ТУХЛЯКОВ
        logger.info("🕒 Запуск мониторинга протухших BUY ордеров...")
        asyncio.create_task(buy_order_monitor.start_monitoring())

        monitor_stats = buy_order_monitor.get_statistics()
        logger.info("✅ BuyOrderMonitor запущен:")
        logger.info(f"   ⏱️ Максимальный возраст: {monitor_stats['max_age_minutes']} минут")
        logger.info(f"   📈 Максимальное отклонение цены: {monitor_stats['max_price_deviation_percent']}%")
        logger.info(f"   🔄 Интервал проверки: {monitor_stats['check_interval_seconds']} секунд")

        # 9. 📊 ПОКАЗЫВАЕМ СТАТИСТИКУ СИСТЕМЫ
        logger.info("📊 Статистика системы:")

        # Статистика репозиториев
        orders_stats = orders_repo.get_statistics()
        logger.info(f"   📦 Orders repository: {orders_stats['total_orders']} ордеров")

        # Статистика сервисов
        order_stats = order_service.get_statistics()
        success_rate = order_stats.get('success_rate', 0.0)
        logger.info(f"   🎛️ OrderService: {success_rate:.1f}% success rate")
        logger.info(f"   🚀 OrderExecutionService: готов к работе")

        # 10. 🚀 ЗАПУСК ТОРГОВЛИ
        logger.info("🚀 СИСТЕМА ГОТОВА К ЗАПУСКУ ТОРГОВЛИ")
        logger.info(f"   💱 Валютная пара: {symbol_display}")
        logger.info(f"   💰 Бюджет на сделку: {currency_pair.deal_quota} USDT")
        logger.info(f"   🎯 Целевая прибыль: {currency_pair.profit_markup}%")
        logger.info(f"   📊 Реальная торговля: ✅ ВКЛЮЧЕНА (Issue #7)")
        logger.info(f"   🕒 Мониторинг тухляков: ✅ ВКЛЮЧЕН")
        logger.info(f"   🧪 Режим: Sandbox (безопасно)")
        logger.info("="*80)

        # Запуск торгового цикла с новыми сервисами
        await run_realtime_trading(
            pro_exchange_connector_prod=pro_exchange_connector_prod,
            pro_exchange_connector_sandbox=pro_exchange_connector_sandbox,
            currency_pair=currency_pair,
            deal_service=deal_service,
            order_execution_service=order_execution_service,  # 🆕 Передаем новый сервис
            buy_order_monitor=buy_order_monitor,  # 🕒 Передаем монитор тухляков
            orderbook_analyzer=orderbook_analyzer  # 🆕 Передаем анализатор стакана
        )

    except Exception as e:
        logger.error(f"❌ Критическая ошибка в main(): {e}")
        raise
    finally:
        # Закрываем соединения
        try:
            # Останавливаем мониторинг тухляков
            if buy_order_monitor:
                buy_order_monitor.stop_monitoring()
                logger.info("🔴 BuyOrderMonitor остановлен")

        except Exception as e:
            logger.error(f"❌ Error closing connections: {e}")




if __name__ == "__main__":
    try:
        loop = asyncio.new_event_loop()
        asyncio.set_event_loop(loop)
        loop.run_until_complete(main())
    except KeyboardInterrupt:
        logger.info("🛑 Программа остановлена пользователем")
    except Exception as e:
        logger.error(f"❌ Критическая ошибка: {e}")
    finally:
=======
# main.py - Полностью исправленная версия с особым запуском для Windows
import asyncio
import sys
import os
import logging
import requests
import pytz
from datetime import datetime
from dotenv import load_dotenv

# --- Условная настройка для Windows ---
# Этот блок должен быть в самом верху, до любых вызовов asyncio
if sys.platform == "win32":
    # Устанавливаем политику цикла событий ДО его создания
    asyncio.set_event_loop_policy(asyncio.WindowsSelectorEventLoopPolicy())
    try:
        import win32api
    except ImportError:
        win32api = None
        print("ПРЕДУПРЕЖДЕНИЕ: Модуль 'pywin32' не найден. Синхронизация времени будет пропущена.")
else:
    win32api = None

# --- Основные импорты проекта ---
# Добавляем src в sys.path ПЕРЕД всеми импортами из проекта
sys.path.insert(0, os.path.abspath(os.path.join(os.path.dirname(__file__), 'src')))

from domain.entities.currency_pair import CurrencyPair
from domain.services.deals.deal_service import DealService
from domain.services.orders.order_service import OrderService
from domain.services.orders.order_execution_service import OrderExecutionService
from domain.services.orders.buy_order_monitor import BuyOrderMonitor
from domain.factories.order_factory import OrderFactory
from domain.factories.deal_factory import DealFactory
from infrastructure.repositories.deals_repository import InMemoryDealsRepository
from infrastructure.repositories.orders_repository import InMemoryOrdersRepository
from infrastructure.connectors.exchange_connector import CcxtExchangeConnector
from config.config_loader import load_config
from application.use_cases.run_realtime_trading import run_realtime_trading
from domain.services.risk.stop_loss_monitor import StopLossMonitor
from domain.services.deals.deal_completion_monitor import DealCompletionMonitor
from domain.services.market_data.orderbook_analyzer import OrderBookAnalyzer

# Загружаем переменные окружения из .env файла
load_dotenv()

# Настройка логирования
log_dir = "logs"
if not os.path.exists(log_dir):
    os.makedirs(log_dir)

# Имя файла лога с временной меткой
log_filename = f"autotrade_{datetime.now().strftime('%Y-%m-%d_%H-%M-%S')}.log"
log_filepath = os.path.join(log_dir, log_filename)

# Создаем обработчики с явным указанием кодировки UTF-8
file_handler = logging.FileHandler(log_filepath, encoding='utf-8')
stream_handler = logging.StreamHandler(sys.stdout) # Используем sys.stdout для лучшей совместимости

# Устанавливаем форматтер для обоих обработчиков
formatter = logging.Formatter('%(asctime)s - %(name)s - %(levelname)s - %(message)s')
file_handler.setFormatter(formatter)
stream_handler.setFormatter(formatter)

# Настраиваем корневой логгер
logging.basicConfig(
    level=logging.INFO,
    handlers=[
        file_handler,
        stream_handler
    ]
)
logger = logging.getLogger(__name__)

def time_sync_windows():
    """Синхронизация времени с серверами Binance для Windows."""
    if not win32api:
        return
    try:
        logger.info("Попытка синхронизации времени для Windows...")
        response = requests.get('https://api.binance.com/api/v3/time')
        server_time = response.json()['serverTime']
        utc_dt = datetime.fromtimestamp(server_time / 1000, tz=pytz.utc)
        day_of_week = (utc_dt.weekday() + 1) % 7
        win32api.SetSystemTime(utc_dt.year, utc_dt.month, day_of_week, utc_dt.day, utc_dt.hour, utc_dt.minute, utc_dt.second, int(utc_dt.microsecond / 1000))
        logger.info(f"⏰ Время успешно синхронизировано: {utc_dt.strftime('%Y-%m-%d %H:%M:%S')} UTC")
    except Exception as e:
        logger.warning(f"⚠️ Не удалось синхронизировать время: {e}")

async def main():
    """🚀 ГЛАВНАЯ функция с интеграцией OrderExecutionService и мониторинга"""
    if sys.platform == "win32":
        time_sync_windows()

    config = load_config()
    pair_cfg = config.get("currency_pair", {})
    base_currency = pair_cfg.get("base_currency", "ETH")
    quote_currency = pair_cfg.get("quote_currency", "USDT")
    symbol_ccxt = f"{base_currency}{quote_currency}"
    symbol_display = f"{base_currency}/{quote_currency}"

    logger.info(f"🚀 ЗАПУСК AutoTrade v2.3.0 для {symbol_display}")
    
    buy_order_monitor = None
    stop_loss_monitor = None
    pro_exchange_connector_prod = None
    pro_exchange_connector_sandbox = None

    try:
        # 1. Инициализация коннекторов
        pro_exchange_connector_prod = CcxtExchangeConnector(use_sandbox=False)
        pro_exchange_connector_sandbox = CcxtExchangeConnector(use_sandbox=True)
        logger.info("✅ Коннекторы инициализированы (Production, Sandbox)")

        # 2. Инициализация репозиториев
        deals_repo = InMemoryDealsRepository()
        orders_repo = InMemoryOrdersRepository(max_orders=50000)
        logger.info("✅ Репозитории созданы (InMemory)")

        # 3. Инициализация фабрик
        order_factory = OrderFactory()
        symbol_info = await pro_exchange_connector_prod.get_symbol_info(symbol_ccxt)
        order_factory.update_exchange_info(symbol_ccxt, symbol_info)
        deal_factory = DealFactory(order_factory)
        logger.info(f"✅ Фабрики созданы, Exchange info для {symbol_ccxt} загружена")

        # 4. Инициализация сервисов
        order_service = OrderService(orders_repo, order_factory, pro_exchange_connector_sandbox, currency_pair_symbol=symbol_ccxt)
        deal_service = DealService(deals_repo, order_service, deal_factory, pro_exchange_connector_sandbox)
        order_execution_service = OrderExecutionService(order_service, deal_service, pro_exchange_connector_sandbox)
        orderbook_analyzer = OrderBookAnalyzer(config.get("orderbook_analyzer", {}))
        logger.info("✅ Основные сервисы созданы")

        # 5. Инициализация мониторинга
        buy_order_monitor_cfg = config.get("buy_order_monitor", {})
        buy_order_monitor = BuyOrderMonitor(
            order_service=order_service,
            deal_service=deal_service,
            exchange_connector=pro_exchange_connector_sandbox,
            max_age_minutes=buy_order_monitor_cfg.get("max_age_minutes", 15.0),
            max_price_deviation_percent=buy_order_monitor_cfg.get("max_price_deviation_percent", 3.0),
            check_interval_seconds=buy_order_monitor_cfg.get("check_interval_seconds", 60)
        )
        asyncio.create_task(buy_order_monitor.start_monitoring())
        logger.info("✅ BuyOrderMonitor запущен")

        # 5.2. Запуск мониторинга завершения сделок
        deal_completion_monitor = DealCompletionMonitor(
            deal_service=deal_service,
            order_service=order_service,
            check_interval_seconds=30  # Проверка каждые 30 секунд
        )
        asyncio.create_task(deal_completion_monitor.start_monitoring())
        logger.info("✅ DealCompletionMonitor запущен")

        risk_config = config.get("risk_management", {})
        if risk_config.get("enable_stop_loss", False):
            # Получаем настройки умного стоп-лосса
            smart_config = risk_config.get("smart_stop_loss", {})
            
            stop_loss_monitor = StopLossMonitor(
                deal_service=deal_service,
                order_execution_service=order_execution_service,
                exchange_connector=pro_exchange_connector_sandbox,
                orderbook_analyzer=orderbook_analyzer,  # Добавляем анализатор стакана
                stop_loss_percent=risk_config.get("stop_loss_percent", 2.0),
                check_interval_seconds=risk_config.get("stop_loss_check_interval_seconds", 60),
                warning_percent=smart_config.get("warning_percent", 5.0),
                critical_percent=smart_config.get("critical_percent", 10.0),
                emergency_percent=smart_config.get("emergency_percent", 15.0)
            )
            asyncio.create_task(stop_loss_monitor.start_monitoring())
            logger.info("✅ StopLossMonitor запущен с умным анализом стакана")

        # 6. Проверка подключения и баланса
        if not await pro_exchange_connector_sandbox.test_connection():
            logger.error("❌ Подключение к бирже неудачно. Завершение работы...")
            return
        
        balance = await pro_exchange_connector_sandbox.fetch_balance()
        usdt_balance = balance.get('USDT', {}).get('free', 0.0)
        logger.info(f"💰 Доступный баланс в песочнице: {usdt_balance:.4f} USDT")

        # 7. Создание объекта CurrencyPair
        currency_pair = CurrencyPair(
            base_currency=base_currency,
            quote_currency=quote_currency,
            symbol=symbol_ccxt,
            deal_quota=pair_cfg.get("deal_quota", 100.0),
            deal_count=pair_cfg.get("deal_count", 1),
            profit_markup=pair_cfg.get("profit_markup", 0.005)  # 0.5%
        )
        # ЗАГРУЗКА АКТУАЛЬНЫХ ДАННЫХ С БИРЖИ
        markets = await pro_exchange_connector_prod.load_markets()
        market_details = markets.get(currency_pair.symbol)
        if market_details:
            currency_pair.update_exchange_info(market_details)
            logger.info(f"✅ Config updated with precision and limits for {currency_pair.symbol}")

        # 8. Запуск основного цикла торговли
        logger.info("="*80)
        logger.info("🚀 СИСТЕМА ГОТОВА К ЗАПУСКУ ТОРГОВЛИ")
        logger.info(f'   - Валютная пара: {symbol_display}')
        logger.info(f'   - Бюджет на сделку: {currency_pair.deal_quota} USDT')
        logger.info(f'   - Режим: Sandbox (безопасно)')
        logger.info("="*80)

        await run_realtime_trading(
            pro_exchange_connector_prod=pro_exchange_connector_prod,
            pro_exchange_connector_sandbox=pro_exchange_connector_sandbox,
            currency_pair=currency_pair,
            deal_service=deal_service,
            order_execution_service=order_execution_service,
            buy_order_monitor=buy_order_monitor, # Возвращено
            orderbook_analyzer=orderbook_analyzer,
            deal_completion_monitor=deal_completion_monitor,  # Добавлен новый параметр
            stop_loss_monitor=stop_loss_monitor if 'stop_loss_monitor' in locals() else None  # Передаем StopLossMonitor
        )

    except Exception as e:
        logger.error(f"❌ Критическая ошибка в main(): {e}", exc_info=True)
    finally:
        logger.info("🔴 Завершение работы, закрытие соединений...")
        if buy_order_monitor:
            buy_order_monitor.stop_monitoring()
        if 'deal_completion_monitor' in locals() and deal_completion_monitor:
            deal_completion_monitor.stop_monitoring()
        if 'stop_loss_monitor' in locals() and stop_loss_monitor:
            stop_loss_monitor.stop_monitoring()
        if pro_exchange_connector_prod:
            await pro_exchange_connector_prod.close()
        if pro_exchange_connector_sandbox:
            await pro_exchange_connector_sandbox.close()
        logger.info("👋 AutoTrade завершен")

# --- Специальный запуск для Windows и других систем ---
if __name__ == "__main__":
    try:
        # Этот метод запуска является более надежным в сложных окружениях,
        # таких как запуск под отладчиком в Windows.
        loop = asyncio.new_event_loop()
        asyncio.set_event_loop(loop)
        loop.run_until_complete(main())
    except KeyboardInterrupt:
        logger.info("🛑 Программа остановлена пользователем")
    except Exception as e:
        logger.error(f"❌ Критическая ошибка при запуске: {e}", exc_info=True)
    finally:
>>>>>>> c2c928c4
        logger.info("👋 AutoTrade завершен")<|MERGE_RESOLUTION|>--- conflicted
+++ resolved
@@ -1,571 +1,360 @@
-<<<<<<< HEAD
-# main.py.new - ИНТЕГРАЦИЯ Issue #7 OrderExecutionService + BuyOrderMonitor
-import asyncio
-import sys
-import os
-import logging
-from datetime import datetime
-import pytz
-import requests
-try:
-    import win32api
-except ImportError:
-    win32api = None
-import time
-from dotenv import load_dotenv
-
-# Загружаем переменные окружения из .env файла
-load_dotenv()
-
-# Добавляем src в sys.path
-sys.path.insert(0, os.path.join(os.path.dirname(os.path.abspath(__file__)), 'src'))
-
-# 🆕 НОВЫЕ ИМПОРТЫ для Issue #7
-from domain.entities.currency_pair import CurrencyPair
-from domain.services.deals.deal_service import DealService
-
-# 🚀 ОБНОВЛЕННЫЕ СЕРВИСЫ
-from domain.services.orders.order_service import OrderService  # Используем .new версию
-from domain.services.orders.order_execution_service import OrderExecutionService  # НОВЫЙ главный сервис
-from domain.services.orders.buy_order_monitor import BuyOrderMonitor  # 🆕 МОНИТОРИНГ ТУХЛЯКОВ
-from domain.factories.order_factory import OrderFactory  # Используем .new версию
-from domain.services.market_data.orderbook_analyzer import OrderBookAnalyzer  # 🆕 АНАЛИЗ СТАКАНА
-
-# 🚀 ОБНОВЛЕННЫЕ РЕПОЗИТОРИИ
-from infrastructure.repositories.deals_repository import InMemoryDealsRepository
-from infrastructure.repositories.orders_repository import InMemoryOrdersRepository  # Используем .new версию
-
-# 🚀 ОБНОВЛЕННЫЕ КОННЕКТОРЫ
-from infrastructure.connectors.pro_exchange_connector import CcxtProMarketDataConnector
-from infrastructure.connectors.exchange_connector import CcxtExchangeConnector  # Используем .new версию
-from config.config_loader import load_config
-
-# Use-case запуска торговли
-from application.use_cases.run_realtime_trading import run_realtime_trading
-
-# Настройка логирования
-logging.basicConfig(
-    level=logging.INFO,
-    format='%(asctime)s - %(name)s - %(levelname)s - %(message)s'
-)
-logger = logging.getLogger(__name__)
-
-if sys.platform == "win32":
-    # Для Windows-асинхронного цикла
-    asyncio.set_event_loop_policy(asyncio.WindowsSelectorEventLoopPolicy())
-
-
-def time_sync():
-    """Синхронизация времени с серверами Binance"""
-    try:
-        response = requests.get('https://api.binance.com/api/v3/time')
-        server_time = response.json()['serverTime']
-
-        current_time = datetime.fromtimestamp(server_time / 1000)
-        tz = pytz.timezone('Europe/Kiev')
-        current_time = tz.localize(current_time)
-
-        # Convert to UTC
-        utc_dt = current_time.astimezone(pytz.utc)
-
-        # Use the UTC datetime to set the system time
-        win32api.SetSystemTime(
-            utc_dt.year,
-            utc_dt.month,
-            utc_dt.weekday(),
-            utc_dt.day,
-            utc_dt.hour,
-            utc_dt.minute,
-            utc_dt.second,
-            utc_dt.microsecond // 1000
-        )
-        logger.info("⏰ Time synchronized with Binance servers")
-
-    except Exception as e:
-        logger.warning(f"⚠️ Failed to sync time: {e}")
-
-
-async def main():
-    """
-    🚀 ГЛАВНАЯ функция с интеграцией OrderExecutionService (Issue #7) + BuyOrderMonitor
-    """
-
-    # Синхронизация времени
-    time_sync()
-
-    # Настройки торговой пары из конфигурации
-    config = load_config()
-    pair_cfg = config.get("currency_pair", {})
-    base_currency = pair_cfg.get("base_currency", "ETH")
-    quote_currency = pair_cfg.get("quote_currency", "USDT")
-    symbol_ccxt = f"{base_currency}{quote_currency}"
-    symbol_display = f"{base_currency}/{quote_currency}"
-
-    logger.info("🚀 ЗАПУСК AutoTrade v2.2.0+ с OrderExecutionService + BuyOrderMonitor")
-    logger.info(f"   💱 Валютная пара: {symbol_display} ({symbol_ccxt})")
-    logger.info(f"   📊 Issue #7: Реальная торговля ВКЛЮЧЕНА")
-    logger.info(f"   🕒 BuyOrderMonitor: Проверка протухших BUY ордеров ВКЛЮЧЕНА")
-    logger.info("="*60)
-
-    # Инициализация переменных для finally блока
-    buy_order_monitor = None
-
-    try:
-        # 1. 🏗️ СОЗДАНИЕ ВАЛЮТНОЙ ПАРЫ
-        currency_pair = CurrencyPair(
-            base_currency=base_currency,
-            quote_currency=quote_currency,
-            symbol=symbol_ccxt,
-            order_life_time=pair_cfg.get("order_life_time", 1),
-            deal_quota=pair_cfg.get("deal_quota", 15.0),
-            profit_markup=pair_cfg.get("profit_markup", 1.5),
-            deal_count=pair_cfg.get("deal_count", 3),
-        )
-        logger.info(f"✅ Валютная пара создана: {currency_pair.symbol}")
-        
-        # 🆕 OrderBook Analyzer
-        orderbook_config = {
-            'min_volume_threshold': 1000,
-            'big_wall_threshold': 5000,
-            'max_spread_percent': 0.5,
-            'min_liquidity_depth': 10,
-            'typical_order_size': 10
-        }
-        orderbook_analyzer = OrderBookAnalyzer(orderbook_config)
-        logger.info("✅ OrderBookAnalyzer создан")
-
-        # 2. 🚀 СОЗДАНИЕ КОННЕКТОРОВ (Production + Sandbox)
-        logger.info("🔗 Инициализация коннекторов...")
-
-        # Production коннектор для live данных (тикеры, стаканы)
-        pro_exchange_connector_prod = CcxtExchangeConnector(
-            exchange_name="binance",
-            use_sandbox=False
-        )
-
-        # Sandbox коннектор для торговых операций (ордера, балансы)
-        pro_exchange_connector_sandbox = CcxtExchangeConnector(
-            exchange_name="binance",
-            use_sandbox=True
-        )
-
-        logger.info("✅ Коннекторы инициализированы")
-        logger.info(f"   📡 Production connector: ✅ (live data)")
-        logger.info(f"   🧪 Sandbox connector: ✅ (trading operations)")
-        logger.info(f"   🚀 Enhanced connector: ✅ (real API calls)")
-
-        # 3. 💾 СОЗДАНИЕ РЕПОЗИТОРИЕВ (Enhanced версии)
-        logger.info("💾 Инициализация репозиториев...")
-
-        deals_repo = InMemoryDealsRepository()
-
-        # 🆕 ENHANCED Orders Repository с индексами и поиском
-        orders_repo = InMemoryOrdersRepository(max_orders=50000)
-
-        logger.info("✅ Репозитории созданы")
-        logger.info(f"   📋 Deals repository: InMemory")
-        logger.info(f"   📦 Orders repository: Enhanced InMemory (max: 50K)")
-
-        # 4. 🏭 СОЗДАНИЕ ФАБРИК (Enhanced версии)
-        logger.info("🏭 Инициализация фабрик...")
-
-        # 🆕 ENHANCED Order Factory с валидацией
-        order_factory = OrderFactory()
-
-        # Загружаем exchange info для фабрики
-        try:
-
-            symbol_info = await pro_exchange_connector_prod.get_symbol_info(symbol_ccxt)
-            order_factory.update_exchange_info(symbol_ccxt, symbol_info)
-            logger.info(f"✅ Exchange info загружена для {symbol_ccxt}")
-        except Exception as e:
-            logger.warning(f"⚠️ Failed to load exchange info: {e}")
-
-        # Deal Factory (остается старой)
-        from domain.factories.deal_factory import DealFactory
-        deal_factory = DealFactory(order_factory)
-
-        logger.info("✅ Фабрики созданы")
-        logger.info(f"   🏭 Order Factory: Enhanced с валидацией")
-        logger.info(f"   🏭 Deal Factory: Standard")
-
-        # 5. 🎛️ СОЗДАНИЕ СЕРВИСОВ (Issue #7)
-        logger.info("🎛️ Создание торговых сервисов...")
-
-        # 🚀 ENHANCED Order Service с реальным API
-        order_service = OrderService(
-            orders_repo=orders_repo,
-            order_factory=order_factory,
-            exchange_connector=pro_exchange_connector_sandbox  # Подключаем реальный API
-        )
-
-        # Deal Service (остается старым)
-        deal_service = DealService(deals_repo, order_service, deal_factory, pro_exchange_connector_sandbox)
-
-        # 🆕 ГЛАВНЫЙ OrderExecutionService (Issue #7)
-        order_execution_service = OrderExecutionService(
-            order_service=order_service,
-            deal_service=deal_service,
-            exchange_connector=pro_exchange_connector_sandbox
-        )
-
-        # 🕒 НОВЫЙ BuyOrderMonitor (мониторинг тухляков)
-        buy_order_monitor = BuyOrderMonitor(
-            order_service=order_service,
-            deal_service=deal_service,
-            exchange_connector=pro_exchange_connector_sandbox,
-            max_age_minutes=15.0,           # 15 минут максимум
-            max_price_deviation_percent=3.0, # 3% отклонение цены
-            check_interval_seconds=60       # Проверка каждую минуту
-        )
-
-        logger.info("✅ Торговые сервисы созданы")
-        logger.info(f"   🎛️ OrderService: Enhanced с реальным API")
-        logger.info(f"   💼 DealService: Standard")
-        logger.info(f"   🚀 OrderExecutionService: НОВЫЙ главный сервис")
-        logger.info(f"   🕒 BuyOrderMonitor: Мониторинг протухших BUY ордеров")
-
-        # 6. 🧪 ТЕСТ ПОДКЛЮЧЕНИЯ К БИРЖЕ
-        logger.info("🧪 Тестирование подключения к бирже...")
-
-        connection_test = await pro_exchange_connector_sandbox.test_connection()
-        if connection_test:
-            logger.info("✅ Подключение к бирже успешно")
-
-            # Показываем баланс
-            try:
-                balance = await pro_exchange_connector_sandbox.fetch_balance()
-                usdt_balance = balance.get('USDT', {}).get('free', 0.0)
-                logger.info(f"💰 Доступный баланс: {usdt_balance:.4f} USDT")
-            except Exception as e:
-                logger.warning(f"⚠️ Failed to fetch balance: {e}")
-        else:
-            logger.error("❌ Подключение к бирже неудачно")
-            logger.error("❌ Завершение работы...")
-            return
-
-        # 7. ⚙️ OrderExecutionService готов
-        logger.info("⚙️ OrderExecutionService готов к работе")
-
-        # 8. 🕒 ЗАПУСК МОНИТОРИНГА ТУХЛЯКОВ
-        logger.info("🕒 Запуск мониторинга протухших BUY ордеров...")
-        asyncio.create_task(buy_order_monitor.start_monitoring())
-
-        monitor_stats = buy_order_monitor.get_statistics()
-        logger.info("✅ BuyOrderMonitor запущен:")
-        logger.info(f"   ⏱️ Максимальный возраст: {monitor_stats['max_age_minutes']} минут")
-        logger.info(f"   📈 Максимальное отклонение цены: {monitor_stats['max_price_deviation_percent']}%")
-        logger.info(f"   🔄 Интервал проверки: {monitor_stats['check_interval_seconds']} секунд")
-
-        # 9. 📊 ПОКАЗЫВАЕМ СТАТИСТИКУ СИСТЕМЫ
-        logger.info("📊 Статистика системы:")
-
-        # Статистика репозиториев
-        orders_stats = orders_repo.get_statistics()
-        logger.info(f"   📦 Orders repository: {orders_stats['total_orders']} ордеров")
-
-        # Статистика сервисов
-        order_stats = order_service.get_statistics()
-        success_rate = order_stats.get('success_rate', 0.0)
-        logger.info(f"   🎛️ OrderService: {success_rate:.1f}% success rate")
-        logger.info(f"   🚀 OrderExecutionService: готов к работе")
-
-        # 10. 🚀 ЗАПУСК ТОРГОВЛИ
-        logger.info("🚀 СИСТЕМА ГОТОВА К ЗАПУСКУ ТОРГОВЛИ")
-        logger.info(f"   💱 Валютная пара: {symbol_display}")
-        logger.info(f"   💰 Бюджет на сделку: {currency_pair.deal_quota} USDT")
-        logger.info(f"   🎯 Целевая прибыль: {currency_pair.profit_markup}%")
-        logger.info(f"   📊 Реальная торговля: ✅ ВКЛЮЧЕНА (Issue #7)")
-        logger.info(f"   🕒 Мониторинг тухляков: ✅ ВКЛЮЧЕН")
-        logger.info(f"   🧪 Режим: Sandbox (безопасно)")
-        logger.info("="*80)
-
-        # Запуск торгового цикла с новыми сервисами
-        await run_realtime_trading(
-            pro_exchange_connector_prod=pro_exchange_connector_prod,
-            pro_exchange_connector_sandbox=pro_exchange_connector_sandbox,
-            currency_pair=currency_pair,
-            deal_service=deal_service,
-            order_execution_service=order_execution_service,  # 🆕 Передаем новый сервис
-            buy_order_monitor=buy_order_monitor,  # 🕒 Передаем монитор тухляков
-            orderbook_analyzer=orderbook_analyzer  # 🆕 Передаем анализатор стакана
-        )
-
-    except Exception as e:
-        logger.error(f"❌ Критическая ошибка в main(): {e}")
-        raise
-    finally:
-        # Закрываем соединения
-        try:
-            # Останавливаем мониторинг тухляков
-            if buy_order_monitor:
-                buy_order_monitor.stop_monitoring()
-                logger.info("🔴 BuyOrderMonitor остановлен")
-
-        except Exception as e:
-            logger.error(f"❌ Error closing connections: {e}")
-
-
-
-
-if __name__ == "__main__":
-    try:
-        loop = asyncio.new_event_loop()
-        asyncio.set_event_loop(loop)
-        loop.run_until_complete(main())
-    except KeyboardInterrupt:
-        logger.info("🛑 Программа остановлена пользователем")
-    except Exception as e:
-        logger.error(f"❌ Критическая ошибка: {e}")
-    finally:
-=======
-# main.py - Полностью исправленная версия с особым запуском для Windows
-import asyncio
-import sys
-import os
-import logging
-import requests
-import pytz
-from datetime import datetime
-from dotenv import load_dotenv
-
-# --- Условная настройка для Windows ---
-# Этот блок должен быть в самом верху, до любых вызовов asyncio
-if sys.platform == "win32":
-    # Устанавливаем политику цикла событий ДО его создания
-    asyncio.set_event_loop_policy(asyncio.WindowsSelectorEventLoopPolicy())
-    try:
-        import win32api
-    except ImportError:
-        win32api = None
-        print("ПРЕДУПРЕЖДЕНИЕ: Модуль 'pywin32' не найден. Синхронизация времени будет пропущена.")
-else:
-    win32api = None
-
-# --- Основные импорты проекта ---
-# Добавляем src в sys.path ПЕРЕД всеми импортами из проекта
-sys.path.insert(0, os.path.abspath(os.path.join(os.path.dirname(__file__), 'src')))
-
-from domain.entities.currency_pair import CurrencyPair
-from domain.services.deals.deal_service import DealService
-from domain.services.orders.order_service import OrderService
-from domain.services.orders.order_execution_service import OrderExecutionService
-from domain.services.orders.buy_order_monitor import BuyOrderMonitor
-from domain.factories.order_factory import OrderFactory
-from domain.factories.deal_factory import DealFactory
-from infrastructure.repositories.deals_repository import InMemoryDealsRepository
-from infrastructure.repositories.orders_repository import InMemoryOrdersRepository
-from infrastructure.connectors.exchange_connector import CcxtExchangeConnector
-from config.config_loader import load_config
-from application.use_cases.run_realtime_trading import run_realtime_trading
-from domain.services.risk.stop_loss_monitor import StopLossMonitor
-from domain.services.deals.deal_completion_monitor import DealCompletionMonitor
-from domain.services.market_data.orderbook_analyzer import OrderBookAnalyzer
-
-# Загружаем переменные окружения из .env файла
-load_dotenv()
-
-# Настройка логирования
-log_dir = "logs"
-if not os.path.exists(log_dir):
-    os.makedirs(log_dir)
-
-# Имя файла лога с временной меткой
-log_filename = f"autotrade_{datetime.now().strftime('%Y-%m-%d_%H-%M-%S')}.log"
-log_filepath = os.path.join(log_dir, log_filename)
-
-# Создаем обработчики с явным указанием кодировки UTF-8
-file_handler = logging.FileHandler(log_filepath, encoding='utf-8')
-stream_handler = logging.StreamHandler(sys.stdout) # Используем sys.stdout для лучшей совместимости
-
-# Устанавливаем форматтер для обоих обработчиков
-formatter = logging.Formatter('%(asctime)s - %(name)s - %(levelname)s - %(message)s')
-file_handler.setFormatter(formatter)
-stream_handler.setFormatter(formatter)
-
-# Настраиваем корневой логгер
-logging.basicConfig(
-    level=logging.INFO,
-    handlers=[
-        file_handler,
-        stream_handler
-    ]
-)
-logger = logging.getLogger(__name__)
-
-def time_sync_windows():
-    """Синхронизация времени с серверами Binance для Windows."""
-    if not win32api:
-        return
-    try:
-        logger.info("Попытка синхронизации времени для Windows...")
-        response = requests.get('https://api.binance.com/api/v3/time')
-        server_time = response.json()['serverTime']
-        utc_dt = datetime.fromtimestamp(server_time / 1000, tz=pytz.utc)
-        day_of_week = (utc_dt.weekday() + 1) % 7
-        win32api.SetSystemTime(utc_dt.year, utc_dt.month, day_of_week, utc_dt.day, utc_dt.hour, utc_dt.minute, utc_dt.second, int(utc_dt.microsecond / 1000))
-        logger.info(f"⏰ Время успешно синхронизировано: {utc_dt.strftime('%Y-%m-%d %H:%M:%S')} UTC")
-    except Exception as e:
-        logger.warning(f"⚠️ Не удалось синхронизировать время: {e}")
-
-async def main():
-    """🚀 ГЛАВНАЯ функция с интеграцией OrderExecutionService и мониторинга"""
-    if sys.platform == "win32":
-        time_sync_windows()
-
-    config = load_config()
-    pair_cfg = config.get("currency_pair", {})
-    base_currency = pair_cfg.get("base_currency", "ETH")
-    quote_currency = pair_cfg.get("quote_currency", "USDT")
-    symbol_ccxt = f"{base_currency}{quote_currency}"
-    symbol_display = f"{base_currency}/{quote_currency}"
-
-    logger.info(f"🚀 ЗАПУСК AutoTrade v2.3.0 для {symbol_display}")
-    
-    buy_order_monitor = None
-    stop_loss_monitor = None
-    pro_exchange_connector_prod = None
-    pro_exchange_connector_sandbox = None
-
-    try:
-        # 1. Инициализация коннекторов
-        pro_exchange_connector_prod = CcxtExchangeConnector(use_sandbox=False)
-        pro_exchange_connector_sandbox = CcxtExchangeConnector(use_sandbox=True)
-        logger.info("✅ Коннекторы инициализированы (Production, Sandbox)")
-
-        # 2. Инициализация репозиториев
-        deals_repo = InMemoryDealsRepository()
-        orders_repo = InMemoryOrdersRepository(max_orders=50000)
-        logger.info("✅ Репозитории созданы (InMemory)")
-
-        # 3. Инициализация фабрик
-        order_factory = OrderFactory()
-        symbol_info = await pro_exchange_connector_prod.get_symbol_info(symbol_ccxt)
-        order_factory.update_exchange_info(symbol_ccxt, symbol_info)
-        deal_factory = DealFactory(order_factory)
-        logger.info(f"✅ Фабрики созданы, Exchange info для {symbol_ccxt} загружена")
-
-        # 4. Инициализация сервисов
-        order_service = OrderService(orders_repo, order_factory, pro_exchange_connector_sandbox, currency_pair_symbol=symbol_ccxt)
-        deal_service = DealService(deals_repo, order_service, deal_factory, pro_exchange_connector_sandbox)
-        order_execution_service = OrderExecutionService(order_service, deal_service, pro_exchange_connector_sandbox)
-        orderbook_analyzer = OrderBookAnalyzer(config.get("orderbook_analyzer", {}))
-        logger.info("✅ Основные сервисы созданы")
-
-        # 5. Инициализация мониторинга
-        buy_order_monitor_cfg = config.get("buy_order_monitor", {})
-        buy_order_monitor = BuyOrderMonitor(
-            order_service=order_service,
-            deal_service=deal_service,
-            exchange_connector=pro_exchange_connector_sandbox,
-            max_age_minutes=buy_order_monitor_cfg.get("max_age_minutes", 15.0),
-            max_price_deviation_percent=buy_order_monitor_cfg.get("max_price_deviation_percent", 3.0),
-            check_interval_seconds=buy_order_monitor_cfg.get("check_interval_seconds", 60)
-        )
-        asyncio.create_task(buy_order_monitor.start_monitoring())
-        logger.info("✅ BuyOrderMonitor запущен")
-
-        # 5.2. Запуск мониторинга завершения сделок
-        deal_completion_monitor = DealCompletionMonitor(
-            deal_service=deal_service,
-            order_service=order_service,
-            check_interval_seconds=30  # Проверка каждые 30 секунд
-        )
-        asyncio.create_task(deal_completion_monitor.start_monitoring())
-        logger.info("✅ DealCompletionMonitor запущен")
-
-        risk_config = config.get("risk_management", {})
-        if risk_config.get("enable_stop_loss", False):
-            # Получаем настройки умного стоп-лосса
-            smart_config = risk_config.get("smart_stop_loss", {})
-            
-            stop_loss_monitor = StopLossMonitor(
-                deal_service=deal_service,
-                order_execution_service=order_execution_service,
-                exchange_connector=pro_exchange_connector_sandbox,
-                orderbook_analyzer=orderbook_analyzer,  # Добавляем анализатор стакана
-                stop_loss_percent=risk_config.get("stop_loss_percent", 2.0),
-                check_interval_seconds=risk_config.get("stop_loss_check_interval_seconds", 60),
-                warning_percent=smart_config.get("warning_percent", 5.0),
-                critical_percent=smart_config.get("critical_percent", 10.0),
-                emergency_percent=smart_config.get("emergency_percent", 15.0)
-            )
-            asyncio.create_task(stop_loss_monitor.start_monitoring())
-            logger.info("✅ StopLossMonitor запущен с умным анализом стакана")
-
-        # 6. Проверка подключения и баланса
-        if not await pro_exchange_connector_sandbox.test_connection():
-            logger.error("❌ Подключение к бирже неудачно. Завершение работы...")
-            return
-        
-        balance = await pro_exchange_connector_sandbox.fetch_balance()
-        usdt_balance = balance.get('USDT', {}).get('free', 0.0)
-        logger.info(f"💰 Доступный баланс в песочнице: {usdt_balance:.4f} USDT")
-
-        # 7. Создание объекта CurrencyPair
-        currency_pair = CurrencyPair(
-            base_currency=base_currency,
-            quote_currency=quote_currency,
-            symbol=symbol_ccxt,
-            deal_quota=pair_cfg.get("deal_quota", 100.0),
-            deal_count=pair_cfg.get("deal_count", 1),
-            profit_markup=pair_cfg.get("profit_markup", 0.005)  # 0.5%
-        )
-        # ЗАГРУЗКА АКТУАЛЬНЫХ ДАННЫХ С БИРЖИ
-        markets = await pro_exchange_connector_prod.load_markets()
-        market_details = markets.get(currency_pair.symbol)
-        if market_details:
-            currency_pair.update_exchange_info(market_details)
-            logger.info(f"✅ Config updated with precision and limits for {currency_pair.symbol}")
-
-        # 8. Запуск основного цикла торговли
-        logger.info("="*80)
-        logger.info("🚀 СИСТЕМА ГОТОВА К ЗАПУСКУ ТОРГОВЛИ")
-        logger.info(f'   - Валютная пара: {symbol_display}')
-        logger.info(f'   - Бюджет на сделку: {currency_pair.deal_quota} USDT')
-        logger.info(f'   - Режим: Sandbox (безопасно)')
-        logger.info("="*80)
-
-        await run_realtime_trading(
-            pro_exchange_connector_prod=pro_exchange_connector_prod,
-            pro_exchange_connector_sandbox=pro_exchange_connector_sandbox,
-            currency_pair=currency_pair,
-            deal_service=deal_service,
-            order_execution_service=order_execution_service,
-            buy_order_monitor=buy_order_monitor, # Возвращено
-            orderbook_analyzer=orderbook_analyzer,
-            deal_completion_monitor=deal_completion_monitor,  # Добавлен новый параметр
-            stop_loss_monitor=stop_loss_monitor if 'stop_loss_monitor' in locals() else None  # Передаем StopLossMonitor
-        )
-
-    except Exception as e:
-        logger.error(f"❌ Критическая ошибка в main(): {e}", exc_info=True)
-    finally:
-        logger.info("🔴 Завершение работы, закрытие соединений...")
-        if buy_order_monitor:
-            buy_order_monitor.stop_monitoring()
-        if 'deal_completion_monitor' in locals() and deal_completion_monitor:
-            deal_completion_monitor.stop_monitoring()
-        if 'stop_loss_monitor' in locals() and stop_loss_monitor:
-            stop_loss_monitor.stop_monitoring()
-        if pro_exchange_connector_prod:
-            await pro_exchange_connector_prod.close()
-        if pro_exchange_connector_sandbox:
-            await pro_exchange_connector_sandbox.close()
-        logger.info("👋 AutoTrade завершен")
-
-# --- Специальный запуск для Windows и других систем ---
-if __name__ == "__main__":
-    try:
-        # Этот метод запуска является более надежным в сложных окружениях,
-        # таких как запуск под отладчиком в Windows.
-        loop = asyncio.new_event_loop()
-        asyncio.set_event_loop(loop)
-        loop.run_until_complete(main())
-    except KeyboardInterrupt:
-        logger.info("🛑 Программа остановлена пользователем")
-    except Exception as e:
-        logger.error(f"❌ Критическая ошибка при запуске: {e}", exc_info=True)
-    finally:
->>>>>>> c2c928c4
+# main.py - Полностью исправленная версия с особым запуском для Windows
+import asyncio
+import sys
+import os
+import logging
+import requests
+import pytz
+from datetime import datetime
+try:
+    import win32api
+except ImportError:
+    win32api = None
+import time
+from dotenv import load_dotenv
+
+# --- Условная настройка для Windows ---
+# Этот блок должен быть в самом верху, до любых вызовов asyncio
+if sys.platform == "win32":
+    # Устанавливаем политику цикла событий ДО его создания
+    asyncio.set_event_loop_policy(asyncio.WindowsSelectorEventLoopPolicy())
+    try:
+        import win32api
+    except ImportError:
+        win32api = None
+        print("ПРЕДУПРЕЖДЕНИЕ: Модуль 'pywin32' не найден. Синхронизация времени будет пропущена.")
+else:
+    win32api = None
+
+# --- Основные импорты проекта ---
+# Добавляем src в sys.path ПЕРЕД всеми импортами из проекта
+sys.path.insert(0, os.path.abspath(os.path.join(os.path.dirname(__file__), 'src')))
+
+from domain.entities.currency_pair import CurrencyPair
+from domain.services.deals.deal_service import DealService
+from domain.services.orders.order_service import OrderService
+from domain.services.orders.order_execution_service import OrderExecutionService
+from domain.services.orders.buy_order_monitor import BuyOrderMonitor
+from domain.factories.order_factory import OrderFactory
+from domain.factories.deal_factory import DealFactory
+
+# 🚀 ОБНОВЛЕННЫЕ СЕРВИСЫ
+from domain.services.orders.order_service import OrderService  # Используем .new версию
+from domain.services.orders.order_execution_service import OrderExecutionService  # НОВЫЙ главный сервис
+from domain.services.orders.buy_order_monitor import BuyOrderMonitor  # 🆕 МОНИТОРИНГ ТУХЛЯКОВ
+from domain.factories.order_factory import OrderFactory  # Используем .new версию
+from domain.services.market_data.orderbook_analyzer import OrderBookAnalyzer  # 🆕 АНАЛИЗ СТАКАНА
+
+# 🚀 ОБНОВЛЕННЫЕ РЕПОЗИТОРИИ
+from infrastructure.repositories.deals_repository import InMemoryDealsRepository
+from infrastructure.repositories.orders_repository import InMemoryOrdersRepository
+from infrastructure.connectors.exchange_connector import CcxtExchangeConnector
+from config.config_loader import load_config
+from application.use_cases.run_realtime_trading import run_realtime_trading
+from domain.services.risk.stop_loss_monitor import StopLossMonitor
+from domain.services.deals.deal_completion_monitor import DealCompletionMonitor
+from domain.services.market_data.orderbook_analyzer import OrderBookAnalyzer
+
+# Загружаем переменные окружения из .env файла
+load_dotenv()
+
+# Настройка логирования
+log_dir = "logs"
+if not os.path.exists(log_dir):
+    os.makedirs(log_dir)
+
+# Имя файла лога с временной меткой
+log_filename = f"autotrade_{datetime.now().strftime('%Y-%m-%d_%H-%M-%S')}.log"
+log_filepath = os.path.join(log_dir, log_filename)
+
+# Создаем обработчики с явным указанием кодировки UTF-8
+file_handler = logging.FileHandler(log_filepath, encoding='utf-8')
+stream_handler = logging.StreamHandler(sys.stdout) # Используем sys.stdout для лучшей совместимости
+
+# Устанавливаем форматтер для обоих обработчиков
+formatter = logging.Formatter('%(asctime)s - %(name)s - %(levelname)s - %(message)s')
+file_handler.setFormatter(formatter)
+stream_handler.setFormatter(formatter)
+
+# Настраиваем корневой логгер
+logging.basicConfig(
+    level=logging.INFO,
+    handlers=[
+        file_handler,
+        stream_handler
+    ]
+)
+logger = logging.getLogger(__name__)
+
+def time_sync_windows():
+    """Синхронизация времени с серверами Binance для Windows."""
+    if not win32api:
+        return
+    try:
+        logger.info("Попытка синхронизации времени для Windows...")
+        response = requests.get('https://api.binance.com/api/v3/time')
+        server_time = response.json()['serverTime']
+        utc_dt = datetime.fromtimestamp(server_time / 1000, tz=pytz.utc)
+        day_of_week = (utc_dt.weekday() + 1) % 7
+        win32api.SetSystemTime(utc_dt.year, utc_dt.month, day_of_week, utc_dt.day, utc_dt.hour, utc_dt.minute, utc_dt.second, int(utc_dt.microsecond / 1000))
+        logger.info(f"⏰ Время успешно синхронизировано: {utc_dt.strftime('%Y-%m-%d %H:%M:%S')} UTC")
+    except Exception as e:
+        logger.warning(f"⚠️ Не удалось синхронизировать время: {e}")
+
+async def main():
+    """🚀 ГЛАВНАЯ функция с интеграцией OrderExecutionService и мониторинга"""
+    if sys.platform == "win32":
+        time_sync_windows()
+
+    config = load_config()
+    pair_cfg = config.get("currency_pair", {})
+    base_currency = pair_cfg.get("base_currency", "ETH")
+    quote_currency = pair_cfg.get("quote_currency", "USDT")
+    symbol_ccxt = f"{base_currency}{quote_currency}"
+    symbol_display = f"{base_currency}/{quote_currency}"
+
+    logger.info(f"🚀 ЗАПУСК AutoTrade v2.3.0 для {symbol_display}")
+
+    buy_order_monitor = None
+    stop_loss_monitor = None
+    pro_exchange_connector_prod = None
+    pro_exchange_connector_sandbox = None
+
+    try:
+        # 1. Инициализация коннекторов
+        pro_exchange_connector_prod = CcxtExchangeConnector(use_sandbox=False)
+        pro_exchange_connector_sandbox = CcxtExchangeConnector(use_sandbox=True)
+        logger.info("✅ Коннекторы инициализированы (Production, Sandbox)")
+        # 1. 🏗️ СОЗДАНИЕ ВАЛЮТНОЙ ПАРЫ
+        currency_pair = CurrencyPair(
+            base_currency=base_currency,
+            quote_currency=quote_currency,
+            symbol=symbol_ccxt,
+            order_life_time=pair_cfg.get("order_life_time", 1),
+            deal_quota=pair_cfg.get("deal_quota", 15.0),
+            profit_markup=pair_cfg.get("profit_markup", 1.5),
+            deal_count=pair_cfg.get("deal_count", 3),
+        )
+        logger.info(f"✅ Валютная пара создана: {currency_pair.symbol}")
+
+        # 🆕 OrderBook Analyzer
+        orderbook_config = {
+            'min_volume_threshold': 1000,
+            'big_wall_threshold': 5000,
+            'max_spread_percent': 0.5,
+            'min_liquidity_depth': 10,
+            'typical_order_size': 10
+        }
+        orderbook_analyzer = OrderBookAnalyzer(orderbook_config)
+        logger.info("✅ OrderBookAnalyzer создан")
+
+        # 2. 🚀 СОЗДАНИЕ КОННЕКТОРОВ (Production + Sandbox)
+        logger.info("🔗 Инициализация коннекторов...")
+
+        # 2. Инициализация репозиториев
+        deals_repo = InMemoryDealsRepository()
+        orders_repo = InMemoryOrdersRepository(max_orders=50000)
+        logger.info("✅ Репозитории созданы (InMemory)")
+
+        # 3. Инициализация фабрик
+        order_factory = OrderFactory()
+        symbol_info = await pro_exchange_connector_prod.get_symbol_info(symbol_ccxt)
+        order_factory.update_exchange_info(symbol_ccxt, symbol_info)
+        deal_factory = DealFactory(order_factory)
+        logger.info(f"✅ Фабрики созданы, Exchange info для {symbol_ccxt} загружена")
+
+        # 4. Инициализация сервисов
+        order_service = OrderService(orders_repo, order_factory, pro_exchange_connector_sandbox, currency_pair_symbol=symbol_ccxt)
+        deal_service = DealService(deals_repo, order_service, deal_factory, pro_exchange_connector_sandbox)
+        order_execution_service = OrderExecutionService(order_service, deal_service, pro_exchange_connector_sandbox)
+        orderbook_analyzer = OrderBookAnalyzer(config.get("orderbook_analyzer", {}))
+        logger.info("✅ Основные сервисы созданы")
+
+        # 5. Инициализация мониторинга
+        buy_order_monitor_cfg = config.get("buy_order_monitor", {})
+        buy_order_monitor = BuyOrderMonitor(
+        # 🚀 ENHANCED Order Service с реальным API
+        order_service = OrderService(
+            orders_repo=orders_repo,
+            order_factory=order_factory,
+            exchange_connector=pro_exchange_connector_sandbox  # Подключаем реальный API
+        )
+
+        # Deal Service (остается старым)
+        deal_service = DealService(deals_repo, order_service, deal_factory, pro_exchange_connector_sandbox)
+
+        # 🆕 ГЛАВНЫЙ OrderExecutionService (Issue #7)
+        order_execution_service = OrderExecutionService(
+            order_service=order_service,
+            deal_service=deal_service,
+            exchange_connector=pro_exchange_connector_sandbox,
+            max_age_minutes=buy_order_monitor_cfg.get("max_age_minutes", 15.0),
+            max_price_deviation_percent=buy_order_monitor_cfg.get("max_price_deviation_percent", 3.0),
+            check_interval_seconds=buy_order_monitor_cfg.get("check_interval_seconds", 60)
+        )
+        asyncio.create_task(buy_order_monitor.start_monitoring())
+        logger.info("✅ BuyOrderMonitor запущен")
+
+        # 5.2. Запуск мониторинга завершения сделок
+        deal_completion_monitor = DealCompletionMonitor(
+            deal_service=deal_service,
+            order_service=order_service,
+            check_interval_seconds=30  # Проверка каждые 30 секунд
+        )
+        asyncio.create_task(deal_completion_monitor.start_monitoring())
+        logger.info("✅ DealCompletionMonitor запущен")
+
+        risk_config = config.get("risk_management", {})
+        if risk_config.get("enable_stop_loss", False):
+            # Получаем настройки умного стоп-лосса
+            smart_config = risk_config.get("smart_stop_loss", {})
+
+            stop_loss_monitor = StopLossMonitor(
+                deal_service=deal_service,
+                order_execution_service=order_execution_service,
+                exchange_connector=pro_exchange_connector_sandbox,
+                orderbook_analyzer=orderbook_analyzer,  # Добавляем анализатор стакана
+                stop_loss_percent=risk_config.get("stop_loss_percent", 2.0),
+                check_interval_seconds=risk_config.get("stop_loss_check_interval_seconds", 60),
+                warning_percent=smart_config.get("warning_percent", 5.0),
+                critical_percent=smart_config.get("critical_percent", 10.0),
+                emergency_percent=smart_config.get("emergency_percent", 15.0)
+            )
+            asyncio.create_task(stop_loss_monitor.start_monitoring())
+            logger.info("✅ StopLossMonitor запущен с умным анализом стакана")
+            deal_service=deal_service,
+            exchange_connector=pro_exchange_connector_sandbox,
+            max_age_minutes=15.0,           # 15 минут максимум
+            max_price_deviation_percent=3.0, # 3% отклонение цены
+            check_interval_seconds=60       # Проверка каждую минуту
+        )
+
+        logger.info("✅ Торговые сервисы созданы")
+        logger.info(f"   🎛️ OrderService: Enhanced с реальным API")
+        logger.info(f"   💼 DealService: Standard")
+        logger.info(f"   🚀 OrderExecutionService: НОВЫЙ главный сервис")
+        logger.info(f"   🕒 BuyOrderMonitor: Мониторинг протухших BUY ордеров")
+
+        # 6. Проверка подключения и баланса
+        if not await pro_exchange_connector_sandbox.test_connection():
+            logger.error("❌ Подключение к бирже неудачно. Завершение работы...")
+            return
+
+        balance = await pro_exchange_connector_sandbox.fetch_balance()
+        usdt_balance = balance.get('USDT', {}).get('free', 0.0)
+        logger.info(f"💰 Доступный баланс в песочнице: {usdt_balance:.4f} USDT")
+
+        # 7. Создание объекта CurrencyPair
+        currency_pair = CurrencyPair(
+            base_currency=base_currency,
+            quote_currency=quote_currency,
+            symbol=symbol_ccxt,
+            deal_quota=pair_cfg.get("deal_quota", 100.0),
+            deal_count=pair_cfg.get("deal_count", 1),
+            profit_markup=pair_cfg.get("profit_markup", 0.005)  # 0.5%
+        )
+        # ЗАГРУЗКА АКТУАЛЬНЫХ ДАННЫХ С БИРЖИ
+        markets = await pro_exchange_connector_prod.load_markets()
+        market_details = markets.get(currency_pair.symbol)
+        if market_details:
+            currency_pair.update_exchange_info(market_details)
+            logger.info(f"✅ Config updated with precision and limits for {currency_pair.symbol}")
+        # 6. 🧪 ТЕСТ ПОДКЛЮЧЕНИЯ К БИРЖЕ
+        logger.info("🧪 Тестирование подключения к бирже...")
+
+        connection_test = await pro_exchange_connector_sandbox.test_connection()
+        if connection_test:
+            logger.info("✅ Подключение к бирже успешно")
+
+            # Показываем баланс
+            try:
+                balance = await pro_exchange_connector_sandbox.fetch_balance()
+                usdt_balance = balance.get('USDT', {}).get('free', 0.0)
+                logger.info(f"💰 Доступный баланс: {usdt_balance:.4f} USDT")
+            except Exception as e:
+                logger.warning(f"⚠️ Failed to fetch balance: {e}")
+        else:
+            logger.error("❌ Подключение к бирже неудачно")
+            logger.error("❌ Завершение работы...")
+            return
+
+        # 7. ⚙️ OrderExecutionService готов
+        logger.info("⚙️ OrderExecutionService готов к работе")
+
+        # 8. 🕒 ЗАПУСК МОНИТОРИНГА ТУХЛЯКОВ
+        logger.info("🕒 Запуск мониторинга протухших BUY ордеров...")
+        asyncio.create_task(buy_order_monitor.start_monitoring())
+
+        # 8. Запуск основного цикла торговли
+        logger.info("="*80)
+        monitor_stats = buy_order_monitor.get_statistics()
+        logger.info("✅ BuyOrderMonitor запущен:")
+        logger.info(f"   ⏱️ Максимальный возраст: {monitor_stats['max_age_minutes']} минут")
+        logger.info(f"   📈 Максимальное отклонение цены: {monitor_stats['max_price_deviation_percent']}%")
+        logger.info(f"   🔄 Интервал проверки: {monitor_stats['check_interval_seconds']} секунд")
+
+        # 9. 📊 ПОКАЗЫВАЕМ СТАТИСТИКУ СИСТЕМЫ
+        logger.info("📊 Статистика системы:")
+
+        # Статистика репозиториев
+        orders_stats = orders_repo.get_statistics()
+        logger.info(f"   📦 Orders repository: {orders_stats['total_orders']} ордеров")
+
+        # Статистика сервисов
+        order_stats = order_service.get_statistics()
+        success_rate = order_stats.get('success_rate', 0.0)
+        logger.info(f"   🎛️ OrderService: {success_rate:.1f}% success rate")
+        logger.info(f"   🚀 OrderExecutionService: готов к работе")
+
+        # 10. 🚀 ЗАПУСК ТОРГОВЛИ
+        logger.info("🚀 СИСТЕМА ГОТОВА К ЗАПУСКУ ТОРГОВЛИ")
+        logger.info(f'   - Валютная пара: {symbol_display}')
+        logger.info(f'   - Бюджет на сделку: {currency_pair.deal_quota} USDT')
+        logger.info(f'   - Режим: Sandbox (безопасно)')
+        logger.info("="*80)
+
+        await run_realtime_trading(
+            pro_exchange_connector_prod=pro_exchange_connector_prod,
+            pro_exchange_connector_sandbox=pro_exchange_connector_sandbox,
+            currency_pair=currency_pair,
+            deal_service=deal_service,
+            order_execution_service=order_execution_service,
+            buy_order_monitor=buy_order_monitor, # Возвращено
+            orderbook_analyzer=orderbook_analyzer,
+            deal_completion_monitor=deal_completion_monitor,  # Добавлен новый параметр
+            stop_loss_monitor=stop_loss_monitor if 'stop_loss_monitor' in locals() else None  # Передаем StopLossMonitor
+            order_execution_service=order_execution_service,  # 🆕 Передаем новый сервис
+            buy_order_monitor=buy_order_monitor,  # 🕒 Передаем монитор тухляков
+            orderbook_analyzer=orderbook_analyzer  # 🆕 Передаем анализатор стакана
+        )
+
+    except Exception as e:
+        logger.error(f"❌ Критическая ошибка в main(): {e}", exc_info=True)
+    finally:
+        logger.info("🔴 Завершение работы, закрытие соединений...")
+        if buy_order_monitor:
+            buy_order_monitor.stop_monitoring()
+        if 'deal_completion_monitor' in locals() and deal_completion_monitor:
+            deal_completion_monitor.stop_monitoring()
+        if 'stop_loss_monitor' in locals() and stop_loss_monitor:
+            stop_loss_monitor.stop_monitoring()
+        if pro_exchange_connector_prod:
+            await pro_exchange_connector_prod.close()
+        if pro_exchange_connector_sandbox:
+            await pro_exchange_connector_sandbox.close()
+        logger.info("👋 AutoTrade завершен")
+
+# --- Специальный запуск для Windows и других систем ---
+if __name__ == "__main__":
+    try:
+        # Этот метод запуска является более надежным в сложных окружениях,
+        # таких как запуск под отладчиком в Windows.
+        loop = asyncio.new_event_loop()
+        asyncio.set_event_loop(loop)
+        loop.run_until_complete(main())
+    except KeyboardInterrupt:
+        logger.info("🛑 Программа остановлена пользователем")
+    except Exception as e:
+        logger.error(f"❌ Критическая ошибка при запуске: {e}", exc_info=True)
+    finally:
         logger.info("👋 AutoTrade завершен")